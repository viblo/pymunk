--- conflicted
+++ resolved
@@ -1,589 +1,581 @@
-# ----------------------------------------------------------------------------
-# pymunk
-# Copyright (c) 2007-2024 Victor Blomqvist
-#
-# Permission is hereby granted, free of charge, to any person obtaining a copy
-# of this software and associated documentation files (the "Software"), to deal
-# in the Software without restriction, including without limitation the rights
-# to use, copy, modify, merge, publish, distribute, sublicense, and/or sell
-# copies of the Software, and to permit persons to whom the Software is
-# furnished to do so, subject to the following conditions:
-#
-# The above copyright notice and this permission notice shall be included in
-# all copies or substantial portions of the Software.
-#
-# THE SOFTWARE IS PROVIDED "AS IS", WITHOUT WARRANTY OF ANY KIND, EXPRESS OR
-# IMPLIED, INCLUDING BUT NOT LIMITED TO THE WARRANTIES OF MERCHANTABILITY,
-# FITNESS FOR A PARTICULAR PURPOSE AND NONINFRINGEMENT. IN NO EVENT SHALL THE
-# AUTHORS OR COPYRIGHT HOLDERS BE LIABLE FOR ANY CLAIM, DAMAGES OR OTHER
-# LIABILITY, WHETHER IN AN ACTION OF CONTRACT, TORT OR OTHERWISE, ARISING FROM,
-# OUT OF OR IN CONNECTION WITH THE SOFTWARE OR THE USE OR OTHER DEALINGS IN THE
-# SOFTWARE.
-# ----------------------------------------------------------------------------
-
-"""This module contain the Vec2d class that is used in all of pymunk when a
-vector is needed.
-
-It is easy to create Vec2ds::
-
-    >>> from pymunk.vec2d import Vec2d
-    >>> Vec2d(1, 2)
-    Vec2d(1, 2)
-    >>> xy = (1, 2)
-    >>> Vec2d(*xy)
-    Vec2d(1, 2)
-    >>> '%.2f, %.2f' % Vec2d.from_polar(3, math.pi/4)
-    '2.12, 2.12'
-
-You can index into Vec2ds with both positional and attribute access::
-
-    >>> v = Vec2d(1, 2)
-    >>> v.x, v.y
-    (1, 2)
-    >>> v[0], v[1]
-    (1, 2)
-
-Vec2ds can be converted to lists or tuples, and they are of length 2::
-
-    >>> list(Vec2d(1, 2))
-    [1, 2]
-    >>> tuple(Vec2d(1, 2))
-    (1, 2)
-    >>> len(Vec2d(1, 2))
-    2
-
-The Vec2d supports many common opertions, for example addition and 
-multiplication::
-
-    >>> Vec2d(7.3, 4.2) + Vec2d(1, 2)
-    Vec2d(8.3, 6.2)
-    >>> Vec2d(7.3, 4.2) * 2
-    Vec2d(14.6, 8.4)
-
-Vec2ds are immutable, meaning you cannot update them. But you can replace 
-them::
-
-    >>> v = Vec2d(1, 2)
-    >>> v.x = 4
-    Traceback (most recent call last):
-    ...
-    AttributeError: can't set attribute
-    >>> v += (3, 4)
-    >>> v
-    Vec2d(4, 6)
-
-Vec2ds can be compared::
-
-    >>> Vec2d(7.3, 4.2) == Vec2d(7.3, 4.2)
-    True
-    >>> Vec2d(7.3, 4.2) == Vec2d(0, 0)
-    False
-
-The Vec2d class is used almost everywhere in pymunk for 2d coordinates and
-vectors, for example to define gravity vector in a space. However, Pymunk is
-smart enough to convert tuples or tuple like objects to Vec2ds so you usually
-do not need to explicitly do conversions if you happen to have a tuple::
-
-    >>> import pymunk
-    >>> space = pymunk.Space()
-    >>> space.gravity
-    Vec2d(0.0, 0.0)
-    >>> space.gravity = 3, 5
-    >>> space.gravity
-    Vec2d(3.0, 5.0)
-    >>> space.gravity += 2, 6
-    >>> space.gravity
-    Vec2d(5.0, 11.0)
-
-Finally, Vec2ds can be pickled and unpickled::
-
-    >>> import pickle
-    >>> data = pickle.dumps(Vec2d(5, 0.3))
-    >>> pickle.loads(data)
-    Vec2d(5, 0.3)
-
-"""
-__docformat__ = "reStructuredText"
-
-import math
-import numbers
-import operator
-from typing import NamedTuple, Tuple
-
-__all__ = ["Vec2d"]
-
-
-class Vec2d(NamedTuple):
-    """2d vector class, supports vector and scalar operators, and also
-    provides some high level functions.
-    """
-
-    x: float
-    y: float
-
-    def __repr__(self) -> str:
-        """String representaion of Vec2d (for debugging)
-
-        >>> repr(Vec2d(1, 2.3))
-        'Vec2d(1, 2.3)'
-        """
-        return "Vec2d(%s, %s)" % (self.x, self.y)
-
-    # Addition
-    def __add__(self, other: Tuple[float, float]) -> "Vec2d":  # type: ignore[override]
-        """Add a Vec2d with another Vec2d or Tuple of size 2.
-
-        >>> Vec2d(3, 4) + Vec2d(1, 2)
-        Vec2d(4, 6)
-        >>> Vec2d(3, 4) + (1, 2)
-        Vec2d(4, 6)
-        """
-        assert (
-            len(other) == 2
-        ), f"{other} not supported. Only Vec2d and Sequence of length 2 is supported."
-
-        return Vec2d(self.x + other[0], self.y + other[1])
-
-    def __radd__(self, other: Tuple[float, float]) -> "Vec2d":
-        """Add a Tuple of size 2 with a Vec2d.
-
-        >>> (1, 2) + Vec2d(3, 4)
-        Vec2d(4, 6)
-        """
-        return self.__add__(other)
-
-    # Subtraction
-    def __sub__(self, other: Tuple[float, float]) -> "Vec2d":
-        """Subtract a Vec2d with another Vec2d or Tuple of size 2.
-
-        >>> Vec2d(3, 4) - Vec2d(1, 2)
-        Vec2d(2, 2)
-        >>> Vec2d(3, 4) - (1, 2)
-        Vec2d(2, 2)
-        """
-        return Vec2d(self.x - other[0], self.y - other[1])
-
-    def __rsub__(self, other: Tuple[float, float]) -> "Vec2d":
-        """Subtract a Tuple of size 2 with a Vec2d.
-
-        >>> (1, 2) - Vec2d(3, 4)
-        Vec2d(-2, -2)
-        """
-        assert (
-            len(other) == 2
-        ), f"{other} not supported. Only Vec2d and Sequence of length 2 is supported."
-        return Vec2d(other[0] - self.x, other[1] - self.y)
-
-    # Multiplication
-    def __mul__(self, other: float) -> "Vec2d":  # type: ignore[override]
-        """Multiply a Vec2d with a float.
-
-        >>> Vec2d(3, 6) * 2.5
-        Vec2d(7.5, 15.0)
-        """
-        assert isinstance(other, numbers.Real)
-        return Vec2d(self.x * other, self.y * other)
-
-    def __rmul__(self, other: float) -> "Vec2d":  # type: ignore[override]
-        """Multiply a float with a Vec2d.
-
-        >>> 2.5 * Vec2d(3, 6)
-        Vec2d(7.5, 15.0)
-        """
-        return self.__mul__(other)
-
-    # Division
-    def __floordiv__(self, other: float) -> "Vec2d":
-        """Floor division by a float (also known as integer division).
-
-<<<<<<< HEAD
-        >>> Vec2d(3 ,6) // 2.0
-=======
-        >>> Vec2d(3, 6) // 2.0
->>>>>>> e921f53c
-        Vec2d(1.0, 3.0)
-        >>> Vec2d(0, 0) // 2.0
-        Vec2d(0.0, 0.0)
-        """
-        assert isinstance(other, numbers.Real)
-        return Vec2d(self.x // other, self.y // other)
-
-    def __truediv__(self, other: float) -> "Vec2d":
-        """Division by a float.
-
-        >>> Vec2d(3, 6) / 2.0
-        Vec2d(1.5, 3.0)
-        >>> Vec2d(0,0) / 2.0
-        Vec2d(0.0, 0.0)
-        """
-        assert isinstance(other, numbers.Real)
-        return Vec2d(self.x / other, self.y / other)
-
-    # Unary operations
-    def __neg__(self) -> "Vec2d":
-        """Return the negated version of the Vec2d.
-
-        >>> -Vec2d(1, -2)
-        Vec2d(-1, 2)
-        >>> -Vec2d(0, 0)
-        Vec2d(0, 0)
-        """
-        return Vec2d(operator.neg(self.x), operator.neg(self.y))
-
-    def __pos__(self) -> "Vec2d":
-        """Return the unary pos of the Vec2d.
-
-        >>> +Vec2d(1, -2)
-        Vec2d(1, -2)
-        """
-        return Vec2d(operator.pos(self.x), operator.pos(self.y))
-
-    def __abs__(self) -> float:
-        """Return the length of the Vec2d.
-
-        >>> abs(Vec2d(3, 4))
-        5.0
-        >>> abs(Vec2d(3, 4)) == Vec2d(3, 4).length
-        True
-        """
-        return self.length
-
-    # vectory functions
-    def get_length_sqrd(self) -> float:
-        """Get the squared length of the vector.
-        If the squared length is enough, it is more efficient to use this method
-        instead of first calling get_length() or access .length and then do a
-        x**2.
-
-        >>> v = Vec2d(3, 4)
-        >>> v.get_length_sqrd() == v.length**2
-        True
-        >>> Vec2d(0, 0).get_length_sqrd()
-        0
-        """
-        return self.x**2 + self.y**2
-
-    @property
-    def length(self) -> float:
-        """Get the length of the vector.
-
-        >>> Vec2d(10, 0).length
-        10.0
-        >>> '%.2f' % Vec2d(10, 20).length
-        '22.36'
-        >>> Vec2d(0, 0).length
-        0.0
-        """
-        return math.sqrt(self.x**2 + self.y**2)
-
-    def scale_to_length(self, length: float) -> "Vec2d":
-        """Return a copy of this vector scaled to the given length.
-
-        >>> Vec2d(1, 0).scale_to_length(10)
-        Vec2d(10.0, 0.0)
-        >>> '%.2f, %.2f' % Vec2d(10, 20).scale_to_length(20)
-        '8.94, 17.89'
-        >>> Vec2d(1, 0).scale_to_length(0)
-        Vec2d(0.0, 0.0)
-        """
-        old_length = self.length
-        return Vec2d(self.x * length / old_length, self.y * length / old_length)
-
-    def rotated(self, angle_radians: float) -> "Vec2d":
-        """Create and return a new vector by rotating this vector by
-        angle_radians radians.
-
-        >>> '%.2f' % Vec2d(2,0).rotated(math.pi).angle
-        '3.14'
-        >>> Vec2d(0,0).rotated(1)
-        Vec2d(0.0, 0.0)
-        """
-        cos = math.cos(angle_radians)
-        sin = math.sin(angle_radians)
-        x = self.x * cos - self.y * sin
-        y = self.x * sin + self.y * cos
-        return Vec2d(x, y)
-
-    def rotated_degrees(self, angle_degrees: float) -> "Vec2d":
-        """Create and return a new vector by rotating this vector by
-        angle_degrees degrees.
-
-<<<<<<< HEAD
-        >>> Vec2d(2,0).rotated_degrees(90.0).angle_degrees
-        90.0
-        >>> Vec2d(0, 0).rotated_degrees(90.0)
-        Vec2d(0.0, 0.0)
-=======
-        :return: Rotated vector
->>>>>>> e921f53c
-        """
-        return self.rotated(math.radians(angle_degrees))
-
-    @property
-    def angle(self) -> float:
-        """The angle (in radians) of the vector.
-
-        >>> '%.2f' % Vec2d(-1, 0).angle
-        '3.14'
-        >>> Vec2d(0, 0).angle
-        0
-        """
-        if self.get_length_sqrd() == 0:
-            return 0
-        return math.atan2(self.y, self.x)
-
-    @property
-    def angle_degrees(self) -> float:
-        """Get the angle (in degrees) of a vector.
-
-        >>> Vec2d(0, 1).angle_degrees
-        90.0
-        >>> Vec2d(0, 0).angle_degrees
-        0.0
-        """
-        return math.degrees(self.angle)
-
-    def get_angle_between(self, other: Tuple[float, float]) -> float:
-        """Get the angle between the vector and the other in radians.
-
-        >>> '%.2f' % Vec2d(3, 0).get_angle_between(Vec2d(-1, 0))
-        '3.14'
-        >>> Vec2d(3, 0).get_angle_between(Vec2d(0, 0))
-        0.0
-        >>> Vec2d(0, 0).get_angle_between(Vec2d(0, 0))
-        0.0
-        """
-        assert len(other) == 2
-        cross = self.x * other[1] - self.y * other[0]
-        dot = self.x * other[0] + self.y * other[1]
-        return math.atan2(cross, dot)
-
-    def get_angle_degrees_between(self, other: "Vec2d") -> float:
-        """Get the angle between the vector and the other in degrees.
-
-        >>> Vec2d(3, 0).get_angle_degrees_between(Vec2d(-1, 0))
-        180.0
-        >>> Vec2d(3, 0).get_angle_degrees_between(Vec2d(0, 0))
-        0.0
-        >>> Vec2d(0, 0).get_angle_degrees_between(Vec2d(0, 0))
-        0.0
-        """
-        return math.degrees(self.get_angle_between(other))
-
-    def normalized(self) -> "Vec2d":
-        """Get a normalized copy of the vector.
-        Note: This function will return 0 if the length of the vector is 0.
-
-        >>> Vec2d(3, 0).normalized()
-        Vec2d(1.0, 0.0)
-        >>> Vec2d(3, 4).normalized()
-        Vec2d(0.6, 0.8)
-        >>> Vec2d(0, 0).normalized()
-        Vec2d(0, 0)
-        """
-        length = self.length
-        if length != 0:
-            return self / length
-        return Vec2d(0, 0)
-
-    def normalized_and_length(self) -> Tuple["Vec2d", float]:
-        """Normalize the vector and return its length before the normalization.
-
-        >>> Vec2d(3, 0).normalized_and_length()
-        (Vec2d(1.0, 0.0), 3.0)
-        >>> Vec2d(3, 4).normalized_and_length()
-        (Vec2d(0.6, 0.8), 5.0)
-        >>> Vec2d(0, 0).normalized_and_length()
-        (Vec2d(0, 0), 0)
-        """
-        length = self.length
-        if length != 0:
-            return self / length, length
-        return Vec2d(0, 0), 0
-
-    def perpendicular(self) -> "Vec2d":
-        """Get a vertical vector rotated 90 degrees counterclockwise from the original vector.
-
-        >>> Vec2d(1, 2).perpendicular()
-        Vec2d(-2, 1)
-        """
-        return Vec2d(-self.y, self.x)
-
-    def perpendicular_normal(self) -> "Vec2d":
-        """Get a vertical normalized vector rotated 90 degrees counterclockwise from the original vector.
-
-        >>> Vec2d(1, 0).perpendicular_normal()
-        Vec2d(0.0, 1.0)
-        >>> Vec2d(2, 0).perpendicular_normal()
-        Vec2d(0.0, 1.0)
-        >>> Vec2d(1, 1).perpendicular_normal().angle_degrees
-        135.0
-        >>> Vec2d(1, 1).angle_degrees + 90
-        135.0
-        >>> Vec2d(0, 0).perpendicular_normal()
-        Vec2d(0, 0)
-        """
-        length = self.length
-        if length != 0:
-            return Vec2d(-self.y / length, self.x / length)
-        return Vec2d(self.x, self.y)
-
-    def dot(self, other: Tuple[float, float]) -> float:
-        """The dot product between the vector and other vector.
-        v1.dot(v2) -> v1.x*v2.x + v1.y*v2.y
-
-        >>> Vec2d(5, 0).dot((0, 5))
-        0.0
-        >>> Vec2d(1, 2).dot((3, 4))
-        11.0
-        """
-        assert len(other) == 2
-        return float(self.x * other[0] + self.y * other[1])
-
-    def get_distance(self, other: Tuple[float, float]) -> float:
-        """The distance between the vector and other vector.
-
-        >>> Vec2d(0, 2).get_distance((0, -3))
-        5.0
-        >>> a, b = Vec2d(3, 2), Vec2d(4,3)
-        >>> a.get_distance(b) == (a - b).length == (b - a).length
-        True
-        """
-        assert len(other) == 2
-        return math.sqrt((self.x - other[0]) ** 2 + (self.y - other[1]) ** 2)
-
-    def get_dist_sqrd(self, other: Tuple[float, float]) -> float:
-        """The squared distance between the vector and other vector.
-        It is more efficent to use this method than to call get_distance()
-        first and then do a square() on the result.
-
-        >>> Vec2d(1, 0).get_dist_sqrd((1, 10))
-        100
-        >>> Vec2d(1, 2).get_dist_sqrd((10, 11))
-        162
-        >>> Vec2d(1, 2).get_distance((10, 11))**2
-        162.0
-        """
-        assert len(other) == 2
-        return (self.x - other[0]) ** 2 + (self.y - other[1]) ** 2
-
-    def projection(self, other: Tuple[float, float]) -> "Vec2d":
-        """Project this vector on top of other vector.
-
-        >>> Vec2d(10, 1).projection((5.0, 0))
-        Vec2d(10.0, 0.0)
-        >>> Vec2d(10, 1).projection((10, 5))
-        Vec2d(8.4, 4.2)
-        >>> Vec2d(10, 1).projection((0, 0))
-        Vec2d(0, 0)
-        """
-        assert len(other) == 2
-        other_length_sqrd = other[0] * other[0] + other[1] * other[1]
-        if other_length_sqrd == 0.0:
-            return Vec2d(0, 0)
-        # projected_length_times_other_length = self.dot(other)
-        # new_length = projected_length_times_other_length / other_length_sqrd
-        new_length = self.dot(other) / other_length_sqrd
-        return Vec2d(other[0] * new_length, other[1] * new_length)
-
-    def cross(self, other: Tuple[float, float]) -> float:
-        """The cross product between the vector and the other.
-
-        v1.cross(v2) -> v1.x*v2.y - v1.y*v2.x
-
-        >>> Vec2d(1, 0.5).cross((4, 6))
-        4.0
-        """
-        assert len(other) == 2
-        return self.x * other[1] - self.y * other[0]
-
-    def interpolate_to(self, other: Tuple[float, float], range: float) -> "Vec2d":
-        """Vector interpolation between the current vector and another vector.
-
-        >>> Vec2d(10,20).interpolate_to((20,-20), 0.1)
-        Vec2d(11.0, 16.0)
-        """
-        assert len(other) == 2
-        return Vec2d(
-            self.x + (other[0] - self.x) * range, self.y + (other[1] - self.y) * range
-        )
-
-    def convert_to_basis(
-        self, x_vector: Tuple[float, float], y_vector: Tuple[float, float]
-    ) -> "Vec2d":
-        """Convert the vector to a new basis defined by the given x and y vectors.
-
-        >>> Vec2d(10, 1).convert_to_basis((5, 0), (0, 0.5))
-        Vec2d(2.0, 2.0)
-        """
-        assert len(x_vector) == 2
-        assert len(y_vector) == 2
-        x = self.dot(x_vector) / Vec2d(*x_vector).get_length_sqrd()
-        y = self.dot(y_vector) / Vec2d(*y_vector).get_length_sqrd()
-        return Vec2d(x, y)
-
-    @property
-    def int_tuple(self) -> Tuple[int, int]:
-        """The x and y values of this vector as a tuple of ints.
-        Use `round()` to round to closest int.
-
-        >>> Vec2d(0.9, 2.4).int_tuple
-        (1, 2)
-        """
-        return round(self.x), round(self.y)
-
-    @staticmethod
-    def zero() -> "Vec2d":
-        """A vector of zero length.
-
-        >>> Vec2d.zero()
-        Vec2d(0, 0)
-        """
-        return Vec2d(0, 0)
-
-    @staticmethod
-    def unit() -> "Vec2d":
-        """A unit vector pointing up.
-
-        >>> Vec2d.unit()
-        Vec2d(0, 1)
-        """
-        return Vec2d(0, 1)
-
-    @staticmethod
-    def ones() -> "Vec2d":
-        """A vector where both x and y is 1.
-
-        >>> Vec2d.ones()
-        Vec2d(1, 1)
-        """
-        return Vec2d(1, 1)
-
-    @staticmethod
-    def from_polar(length: float, angle: float) -> "Vec2d":
-        """Create a new Vec2d from a length and an angle (in radians).
-
-        >>> Vec2d.from_polar(2, 0)
-        Vec2d(2.0, 0.0)
-        >>> Vec2d(2, 0).rotated(0.5) == Vec2d.from_polar(2, 0.5)
-        True
-        >>> v = Vec2d.from_polar(2, 0.5)
-        >>> v.length, v.angle
-        (2.0, 0.5)
-        """
-        return Vec2d(math.cos(angle) * length, math.sin(angle) * length)
-
-    # Extra functions, mainly for chipmunk
-    def cpvrotate(self, other: Tuple[float, float]) -> "Vec2d":
-        """Use complex multiplication to rotate this vector by the other."""
-        assert len(other) == 2
-        return Vec2d(
-            self.x * other[0] - self.y * other[1], self.x * other[1] + self.y * other[0]
-        )
-
-    def cpvunrotate(self, other: Tuple[float, float]) -> "Vec2d":
-        """The inverse of cpvrotate."""
-        assert len(other) == 2
-        return Vec2d(
-            self.x * other[0] + self.y * other[1], self.y * other[0] - self.x * other[1]
-        )
+# ----------------------------------------------------------------------------
+# pymunk
+# Copyright (c) 2007-2024 Victor Blomqvist
+#
+# Permission is hereby granted, free of charge, to any person obtaining a copy
+# of this software and associated documentation files (the "Software"), to deal
+# in the Software without restriction, including without limitation the rights
+# to use, copy, modify, merge, publish, distribute, sublicense, and/or sell
+# copies of the Software, and to permit persons to whom the Software is
+# furnished to do so, subject to the following conditions:
+#
+# The above copyright notice and this permission notice shall be included in
+# all copies or substantial portions of the Software.
+#
+# THE SOFTWARE IS PROVIDED "AS IS", WITHOUT WARRANTY OF ANY KIND, EXPRESS OR
+# IMPLIED, INCLUDING BUT NOT LIMITED TO THE WARRANTIES OF MERCHANTABILITY,
+# FITNESS FOR A PARTICULAR PURPOSE AND NONINFRINGEMENT. IN NO EVENT SHALL THE
+# AUTHORS OR COPYRIGHT HOLDERS BE LIABLE FOR ANY CLAIM, DAMAGES OR OTHER
+# LIABILITY, WHETHER IN AN ACTION OF CONTRACT, TORT OR OTHERWISE, ARISING FROM,
+# OUT OF OR IN CONNECTION WITH THE SOFTWARE OR THE USE OR OTHER DEALINGS IN THE
+# SOFTWARE.
+# ----------------------------------------------------------------------------
+
+"""This module contain the Vec2d class that is used in all of pymunk when a
+vector is needed.
+
+It is easy to create Vec2ds::
+
+    >>> from pymunk.vec2d import Vec2d
+    >>> Vec2d(1, 2)
+    Vec2d(1, 2)
+    >>> xy = (1, 2)
+    >>> Vec2d(*xy)
+    Vec2d(1, 2)
+    >>> '%.2f, %.2f' % Vec2d.from_polar(3, math.pi/4)
+    '2.12, 2.12'
+
+You can index into Vec2ds with both positional and attribute access::
+
+    >>> v = Vec2d(1, 2)
+    >>> v.x, v.y
+    (1, 2)
+    >>> v[0], v[1]
+    (1, 2)
+
+Vec2ds can be converted to lists or tuples, and they are of length 2::
+
+    >>> list(Vec2d(1, 2))
+    [1, 2]
+    >>> tuple(Vec2d(1, 2))
+    (1, 2)
+    >>> len(Vec2d(1, 2))
+    2
+
+The Vec2d supports many common opertions, for example addition and 
+multiplication::
+
+    >>> Vec2d(7.3, 4.2) + Vec2d(1, 2)
+    Vec2d(8.3, 6.2)
+    >>> Vec2d(7.3, 4.2) * 2
+    Vec2d(14.6, 8.4)
+
+Vec2ds are immutable, meaning you cannot update them. But you can replace 
+them::
+
+    >>> v = Vec2d(1, 2)
+    >>> v.x = 4
+    Traceback (most recent call last):
+    ...
+    AttributeError: can't set attribute
+    >>> v += (3, 4)
+    >>> v
+    Vec2d(4, 6)
+
+Vec2ds can be compared::
+
+    >>> Vec2d(7.3, 4.2) == Vec2d(7.3, 4.2)
+    True
+    >>> Vec2d(7.3, 4.2) == Vec2d(0, 0)
+    False
+
+The Vec2d class is used almost everywhere in pymunk for 2d coordinates and
+vectors, for example to define gravity vector in a space. However, Pymunk is
+smart enough to convert tuples or tuple like objects to Vec2ds so you usually
+do not need to explicitly do conversions if you happen to have a tuple::
+
+    >>> import pymunk
+    >>> space = pymunk.Space()
+    >>> space.gravity
+    Vec2d(0.0, 0.0)
+    >>> space.gravity = 3, 5
+    >>> space.gravity
+    Vec2d(3.0, 5.0)
+    >>> space.gravity += 2, 6
+    >>> space.gravity
+    Vec2d(5.0, 11.0)
+
+Finally, Vec2ds can be pickled and unpickled::
+
+    >>> import pickle
+    >>> data = pickle.dumps(Vec2d(5, 0.3))
+    >>> pickle.loads(data)
+    Vec2d(5, 0.3)
+
+"""
+__docformat__ = "reStructuredText"
+
+import math
+import numbers
+import operator
+from typing import NamedTuple, Tuple
+
+__all__ = ["Vec2d"]
+
+
+class Vec2d(NamedTuple):
+    """2d vector class, supports vector and scalar operators, and also
+    provides some high level functions.
+    """
+
+    x: float
+    y: float
+
+    def __repr__(self) -> str:
+        """String representaion of Vec2d (for debugging)
+
+        >>> repr(Vec2d(1, 2.3))
+        'Vec2d(1, 2.3)'
+        """
+        return "Vec2d(%s, %s)" % (self.x, self.y)
+
+    # Addition
+    def __add__(self, other: Tuple[float, float]) -> "Vec2d":  # type: ignore[override]
+        """Add a Vec2d with another Vec2d or Tuple of size 2.
+
+        >>> Vec2d(3, 4) + Vec2d(1, 2)
+        Vec2d(4, 6)
+        >>> Vec2d(3, 4) + (1, 2)
+        Vec2d(4, 6)
+        """
+        assert (
+            len(other) == 2
+        ), f"{other} not supported. Only Vec2d and Sequence of length 2 is supported."
+
+        return Vec2d(self.x + other[0], self.y + other[1])
+
+    def __radd__(self, other: Tuple[float, float]) -> "Vec2d":
+        """Add a Tuple of size 2 with a Vec2d.
+
+        >>> (1, 2) + Vec2d(3, 4)
+        Vec2d(4, 6)
+        """
+        return self.__add__(other)
+
+    # Subtraction
+    def __sub__(self, other: Tuple[float, float]) -> "Vec2d":
+        """Subtract a Vec2d with another Vec2d or Tuple of size 2.
+
+        >>> Vec2d(3, 4) - Vec2d(1, 2)
+        Vec2d(2, 2)
+        >>> Vec2d(3, 4) - (1, 2)
+        Vec2d(2, 2)
+        """
+        return Vec2d(self.x - other[0], self.y - other[1])
+
+    def __rsub__(self, other: Tuple[float, float]) -> "Vec2d":
+        """Subtract a Tuple of size 2 with a Vec2d.
+
+        >>> (1, 2) - Vec2d(3, 4)
+        Vec2d(-2, -2)
+        """
+        assert (
+            len(other) == 2
+        ), f"{other} not supported. Only Vec2d and Sequence of length 2 is supported."
+        return Vec2d(other[0] - self.x, other[1] - self.y)
+
+    # Multiplication
+    def __mul__(self, other: float) -> "Vec2d":  # type: ignore[override]
+        """Multiply a Vec2d with a float.
+
+        >>> Vec2d(3, 6) * 2.5
+        Vec2d(7.5, 15.0)
+        """
+        assert isinstance(other, numbers.Real)
+        return Vec2d(self.x * other, self.y * other)
+
+    def __rmul__(self, other: float) -> "Vec2d":  # type: ignore[override]
+        """Multiply a float with a Vec2d.
+
+        >>> 2.5 * Vec2d(3, 6)
+        Vec2d(7.5, 15.0)
+        """
+        return self.__mul__(other)
+
+    # Division
+    def __floordiv__(self, other: float) -> "Vec2d":
+        """Floor division by a float (also known as integer division).
+
+        >>> Vec2d(3, 6) // 2.0
+        Vec2d(1.0, 3.0)
+        >>> Vec2d(0, 0) // 2.0
+        Vec2d(0.0, 0.0)
+        """
+        assert isinstance(other, numbers.Real)
+        return Vec2d(self.x // other, self.y // other)
+
+    def __truediv__(self, other: float) -> "Vec2d":
+        """Division by a float.
+
+        >>> Vec2d(3, 6) / 2.0
+        Vec2d(1.5, 3.0)
+        >>> Vec2d(0,0) / 2.0
+        Vec2d(0.0, 0.0)
+        """
+        assert isinstance(other, numbers.Real)
+        return Vec2d(self.x / other, self.y / other)
+
+    # Unary operations
+    def __neg__(self) -> "Vec2d":
+        """Return the negated version of the Vec2d.
+
+        >>> -Vec2d(1, -2)
+        Vec2d(-1, 2)
+        >>> -Vec2d(0, 0)
+        Vec2d(0, 0)
+        """
+        return Vec2d(operator.neg(self.x), operator.neg(self.y))
+
+    def __pos__(self) -> "Vec2d":
+        """Return the unary pos of the Vec2d.
+
+        >>> +Vec2d(1, -2)
+        Vec2d(1, -2)
+        """
+        return Vec2d(operator.pos(self.x), operator.pos(self.y))
+
+    def __abs__(self) -> float:
+        """Return the length of the Vec2d.
+
+        >>> abs(Vec2d(3, 4))
+        5.0
+        >>> abs(Vec2d(3, 4)) == Vec2d(3, 4).length
+        True
+        """
+        return self.length
+
+    # vectory functions
+    def get_length_sqrd(self) -> float:
+        """Get the squared length of the vector.
+        If the squared length is enough, it is more efficient to use this method
+        instead of first calling get_length() or access .length and then do a
+        x**2.
+
+        >>> v = Vec2d(3, 4)
+        >>> v.get_length_sqrd() == v.length**2
+        True
+        >>> Vec2d(0, 0).get_length_sqrd()
+        0
+        """
+        return self.x**2 + self.y**2
+
+    @property
+    def length(self) -> float:
+        """Get the length of the vector.
+
+        >>> Vec2d(10, 0).length
+        10.0
+        >>> '%.2f' % Vec2d(10, 20).length
+        '22.36'
+        >>> Vec2d(0, 0).length
+        0.0
+        """
+        return math.sqrt(self.x**2 + self.y**2)
+
+    def scale_to_length(self, length: float) -> "Vec2d":
+        """Return a copy of this vector scaled to the given length.
+
+        >>> Vec2d(1, 0).scale_to_length(10)
+        Vec2d(10.0, 0.0)
+        >>> '%.2f, %.2f' % Vec2d(10, 20).scale_to_length(20)
+        '8.94, 17.89'
+        >>> Vec2d(1, 0).scale_to_length(0)
+        Vec2d(0.0, 0.0)
+        """
+        old_length = self.length
+        return Vec2d(self.x * length / old_length, self.y * length / old_length)
+
+    def rotated(self, angle_radians: float) -> "Vec2d":
+        """Create and return a new vector by rotating this vector by
+        angle_radians radians.
+
+        >>> '%.2f' % Vec2d(2,0).rotated(math.pi).angle
+        '3.14'
+        >>> Vec2d(0,0).rotated(1)
+        Vec2d(0.0, 0.0)
+        """
+        cos = math.cos(angle_radians)
+        sin = math.sin(angle_radians)
+        x = self.x * cos - self.y * sin
+        y = self.x * sin + self.y * cos
+        return Vec2d(x, y)
+
+    def rotated_degrees(self, angle_degrees: float) -> "Vec2d":
+        """Create and return a new vector by rotating this vector by
+                angle_degrees degrees.
+
+        >>> Vec2d(2,0).rotated_degrees(90.0).angle_degrees
+        90.0
+        >>> Vec2d(0, 0).rotated_degrees(90.0)
+        Vec2d(0.0, 0.0)
+        """
+        return self.rotated(math.radians(angle_degrees))
+
+    @property
+    def angle(self) -> float:
+        """The angle (in radians) of the vector.
+
+        >>> '%.2f' % Vec2d(-1, 0).angle
+        '3.14'
+        >>> Vec2d(0, 0).angle
+        0
+        """
+        if self.get_length_sqrd() == 0:
+            return 0
+        return math.atan2(self.y, self.x)
+
+    @property
+    def angle_degrees(self) -> float:
+        """Get the angle (in degrees) of a vector.
+
+        >>> Vec2d(0, 1).angle_degrees
+        90.0
+        >>> Vec2d(0, 0).angle_degrees
+        0.0
+        """
+        return math.degrees(self.angle)
+
+    def get_angle_between(self, other: Tuple[float, float]) -> float:
+        """Get the angle between the vector and the other in radians.
+
+        >>> '%.2f' % Vec2d(3, 0).get_angle_between(Vec2d(-1, 0))
+        '3.14'
+        >>> Vec2d(3, 0).get_angle_between(Vec2d(0, 0))
+        0.0
+        >>> Vec2d(0, 0).get_angle_between(Vec2d(0, 0))
+        0.0
+        """
+        assert len(other) == 2
+        cross = self.x * other[1] - self.y * other[0]
+        dot = self.x * other[0] + self.y * other[1]
+        return math.atan2(cross, dot)
+
+    def get_angle_degrees_between(self, other: "Vec2d") -> float:
+        """Get the angle between the vector and the other in degrees.
+
+        >>> Vec2d(3, 0).get_angle_degrees_between(Vec2d(-1, 0))
+        180.0
+        >>> Vec2d(3, 0).get_angle_degrees_between(Vec2d(0, 0))
+        0.0
+        >>> Vec2d(0, 0).get_angle_degrees_between(Vec2d(0, 0))
+        0.0
+        """
+        return math.degrees(self.get_angle_between(other))
+
+    def normalized(self) -> "Vec2d":
+        """Get a normalized copy of the vector.
+        Note: This function will return 0 if the length of the vector is 0.
+
+        >>> Vec2d(3, 0).normalized()
+        Vec2d(1.0, 0.0)
+        >>> Vec2d(3, 4).normalized()
+        Vec2d(0.6, 0.8)
+        >>> Vec2d(0, 0).normalized()
+        Vec2d(0, 0)
+        """
+        length = self.length
+        if length != 0:
+            return self / length
+        return Vec2d(0, 0)
+
+    def normalized_and_length(self) -> Tuple["Vec2d", float]:
+        """Normalize the vector and return its length before the normalization.
+
+        >>> Vec2d(3, 0).normalized_and_length()
+        (Vec2d(1.0, 0.0), 3.0)
+        >>> Vec2d(3, 4).normalized_and_length()
+        (Vec2d(0.6, 0.8), 5.0)
+        >>> Vec2d(0, 0).normalized_and_length()
+        (Vec2d(0, 0), 0)
+        """
+        length = self.length
+        if length != 0:
+            return self / length, length
+        return Vec2d(0, 0), 0
+
+    def perpendicular(self) -> "Vec2d":
+        """Get a vertical vector rotated 90 degrees counterclockwise from the original vector.
+
+        >>> Vec2d(1, 2).perpendicular()
+        Vec2d(-2, 1)
+        """
+        return Vec2d(-self.y, self.x)
+
+    def perpendicular_normal(self) -> "Vec2d":
+        """Get a vertical normalized vector rotated 90 degrees counterclockwise from the original vector.
+
+        >>> Vec2d(1, 0).perpendicular_normal()
+        Vec2d(0.0, 1.0)
+        >>> Vec2d(2, 0).perpendicular_normal()
+        Vec2d(0.0, 1.0)
+        >>> Vec2d(1, 1).perpendicular_normal().angle_degrees
+        135.0
+        >>> Vec2d(1, 1).angle_degrees + 90
+        135.0
+        >>> Vec2d(0, 0).perpendicular_normal()
+        Vec2d(0, 0)
+        """
+        length = self.length
+        if length != 0:
+            return Vec2d(-self.y / length, self.x / length)
+        return Vec2d(self.x, self.y)
+
+    def dot(self, other: Tuple[float, float]) -> float:
+        """The dot product between the vector and other vector.
+        v1.dot(v2) -> v1.x*v2.x + v1.y*v2.y
+
+        >>> Vec2d(5, 0).dot((0, 5))
+        0.0
+        >>> Vec2d(1, 2).dot((3, 4))
+        11.0
+        """
+        assert len(other) == 2
+        return float(self.x * other[0] + self.y * other[1])
+
+    def get_distance(self, other: Tuple[float, float]) -> float:
+        """The distance between the vector and other vector.
+
+        >>> Vec2d(0, 2).get_distance((0, -3))
+        5.0
+        >>> a, b = Vec2d(3, 2), Vec2d(4,3)
+        >>> a.get_distance(b) == (a - b).length == (b - a).length
+        True
+        """
+        assert len(other) == 2
+        return math.sqrt((self.x - other[0]) ** 2 + (self.y - other[1]) ** 2)
+
+    def get_dist_sqrd(self, other: Tuple[float, float]) -> float:
+        """The squared distance between the vector and other vector.
+        It is more efficent to use this method than to call get_distance()
+        first and then do a square() on the result.
+
+        >>> Vec2d(1, 0).get_dist_sqrd((1, 10))
+        100
+        >>> Vec2d(1, 2).get_dist_sqrd((10, 11))
+        162
+        >>> Vec2d(1, 2).get_distance((10, 11))**2
+        162.0
+        """
+        assert len(other) == 2
+        return (self.x - other[0]) ** 2 + (self.y - other[1]) ** 2
+
+    def projection(self, other: Tuple[float, float]) -> "Vec2d":
+        """Project this vector on top of other vector.
+
+        >>> Vec2d(10, 1).projection((5.0, 0))
+        Vec2d(10.0, 0.0)
+        >>> Vec2d(10, 1).projection((10, 5))
+        Vec2d(8.4, 4.2)
+        >>> Vec2d(10, 1).projection((0, 0))
+        Vec2d(0, 0)
+        """
+        assert len(other) == 2
+        other_length_sqrd = other[0] * other[0] + other[1] * other[1]
+        if other_length_sqrd == 0.0:
+            return Vec2d(0, 0)
+        # projected_length_times_other_length = self.dot(other)
+        # new_length = projected_length_times_other_length / other_length_sqrd
+        new_length = self.dot(other) / other_length_sqrd
+        return Vec2d(other[0] * new_length, other[1] * new_length)
+
+    def cross(self, other: Tuple[float, float]) -> float:
+        """The cross product between the vector and the other.
+
+        v1.cross(v2) -> v1.x*v2.y - v1.y*v2.x
+
+        >>> Vec2d(1, 0.5).cross((4, 6))
+        4.0
+        """
+        assert len(other) == 2
+        return self.x * other[1] - self.y * other[0]
+
+    def interpolate_to(self, other: Tuple[float, float], range: float) -> "Vec2d":
+        """Vector interpolation between the current vector and another vector.
+
+        >>> Vec2d(10,20).interpolate_to((20,-20), 0.1)
+        Vec2d(11.0, 16.0)
+        """
+        assert len(other) == 2
+        return Vec2d(
+            self.x + (other[0] - self.x) * range, self.y + (other[1] - self.y) * range
+        )
+
+    def convert_to_basis(
+        self, x_vector: Tuple[float, float], y_vector: Tuple[float, float]
+    ) -> "Vec2d":
+        """Convert the vector to a new basis defined by the given x and y vectors.
+
+        >>> Vec2d(10, 1).convert_to_basis((5, 0), (0, 0.5))
+        Vec2d(2.0, 2.0)
+        """
+        assert len(x_vector) == 2
+        assert len(y_vector) == 2
+        x = self.dot(x_vector) / Vec2d(*x_vector).get_length_sqrd()
+        y = self.dot(y_vector) / Vec2d(*y_vector).get_length_sqrd()
+        return Vec2d(x, y)
+
+    @property
+    def int_tuple(self) -> Tuple[int, int]:
+        """The x and y values of this vector as a tuple of ints.
+        Use `round()` to round to closest int.
+
+        >>> Vec2d(0.9, 2.4).int_tuple
+        (1, 2)
+        """
+        return round(self.x), round(self.y)
+
+    @staticmethod
+    def zero() -> "Vec2d":
+        """A vector of zero length.
+
+        >>> Vec2d.zero()
+        Vec2d(0, 0)
+        """
+        return Vec2d(0, 0)
+
+    @staticmethod
+    def unit() -> "Vec2d":
+        """A unit vector pointing up.
+
+        >>> Vec2d.unit()
+        Vec2d(0, 1)
+        """
+        return Vec2d(0, 1)
+
+    @staticmethod
+    def ones() -> "Vec2d":
+        """A vector where both x and y is 1.
+
+        >>> Vec2d.ones()
+        Vec2d(1, 1)
+        """
+        return Vec2d(1, 1)
+
+    @staticmethod
+    def from_polar(length: float, angle: float) -> "Vec2d":
+        """Create a new Vec2d from a length and an angle (in radians).
+
+        >>> Vec2d.from_polar(2, 0)
+        Vec2d(2.0, 0.0)
+        >>> Vec2d(2, 0).rotated(0.5) == Vec2d.from_polar(2, 0.5)
+        True
+        >>> v = Vec2d.from_polar(2, 0.5)
+        >>> v.length, v.angle
+        (2.0, 0.5)
+        """
+        return Vec2d(math.cos(angle) * length, math.sin(angle) * length)
+
+    # Extra functions, mainly for chipmunk
+    def cpvrotate(self, other: Tuple[float, float]) -> "Vec2d":
+        """Use complex multiplication to rotate this vector by the other."""
+        assert len(other) == 2
+        return Vec2d(
+            self.x * other[0] - self.y * other[1], self.x * other[1] + self.y * other[0]
+        )
+
+    def cpvunrotate(self, other: Tuple[float, float]) -> "Vec2d":
+        """The inverse of cpvrotate."""
+        assert len(other) == 2
+        return Vec2d(
+            self.x * other[0] + self.y * other[1], self.y * other[0] - self.x * other[1]
+        )