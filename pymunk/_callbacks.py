import logging
import math

from ._chipmunk_cffi import ffi, lib
from .arbiter import Arbiter
from .contact_point_set import ContactPointSet
from .query_info import PointQueryInfo, SegmentQueryInfo, ShapeQueryInfo
from .shapes import Shape
from .vec2d import Vec2d

_logger = logging.getLogger(__name__)

# Space query callbacks


@ffi.def_extern()
def ext_cpSpacePointQueryFunc(
    _shape: ffi.CData,
    point: ffi.CData,
    distance: float,
    gradient: ffi.CData,
    data: ffi.CData,
) -> None:
    _, query_hits = ffi.from_handle(data)
    shape = Shape._from_cp_shape(_shape)
    assert shape != None
    p = PointQueryInfo(
        shape, Vec2d(point.x, point.y), distance, Vec2d(gradient.x, gradient.y)
    )
    query_hits.append(p)


@ffi.def_extern()
def ext_cpSpaceSegmentQueryFunc(
    _shape: ffi.CData,
    point: ffi.CData,
    normal: ffi.CData,
    alpha: float,
    data: ffi.CData,
) -> None:
    _, query_hits = ffi.from_handle(data)
    shape = Shape._from_cp_shape(_shape)
    assert shape != None
    p = SegmentQueryInfo(
        shape, Vec2d(point.x, point.y), Vec2d(normal.x, normal.y), alpha
    )
    query_hits.append(p)


@ffi.def_extern()
def ext_cpSpaceBBQueryFunc(_shape: ffi.CData, data: ffi.CData) -> None:
    _, query_hits = ffi.from_handle(data)
    shape = Shape._from_cp_shape(_shape)
    assert shape is not None
    query_hits.append(shape)


@ffi.def_extern()
def ext_cpSpaceShapeQueryFunc(
    _shape: ffi.CData, _points: ffi.CData, data: ffi.CData
) -> None:
    _, query_hits = ffi.from_handle(data)
    found_shape = Shape._from_cp_shape(_shape)
    assert found_shape != None
    point_set = ContactPointSet._from_cp(_points)
    info = ShapeQueryInfo(found_shape, point_set)
    query_hits.append(info)


# space iterator funcs


@ffi.def_extern()
def ext_cpSpaceShapeIteratorFunc(cp_shape: ffi.CData, data: ffi.CData) -> None:
    cp_shapes = ffi.from_handle(data)
    cp_shapes.append(cp_shape)


@ffi.def_extern()
def ext_cpSpaceConstraintIteratorFunc(
    cp_constraint: ffi.CData, data: ffi.CData
) -> None:
    cp_constraints = ffi.from_handle(data)
    cp_constraints.append(cp_constraint)


@ffi.def_extern()
def ext_cpSpaceBodyIteratorFunc(cp_body: ffi.CData, data: ffi.CData) -> None:
    cp_bodys = ffi.from_handle(data)
    cp_bodys.append(cp_body)


# debug draw callbacks


@ffi.def_extern()
def ext_cpSpaceDebugDrawCircleImpl(
    pos: ffi.CData,
    angle: float,
    radius: float,
    outline_color: ffi.CData,
    fill_color: ffi.CData,
    data: ffi.CData,
) -> None:
    options, _ = ffi.from_handle(data)
    options.draw_circle(
        Vec2d(pos.x, pos.y),
        angle,
        radius,
        options._c(outline_color),
        options._c(fill_color),
    )


@ffi.def_extern()
def ext_cpSpaceDebugDrawSegmentImpl(
    a: ffi.CData, b: ffi.CData, color: ffi.CData, data: ffi.CData
) -> None:
    # sometimes a and/or b can be nan. For example if both endpoints
    # of a spring is at the same position. In those cases skip calling
    # the drawing method.
    if math.isnan(a.x) or math.isnan(a.y) or math.isnan(b.x) or math.isnan(b.y):
        return
    options, _ = ffi.from_handle(data)
    options.draw_segment(
        Vec2d(a.x, a.y),
        Vec2d(b.x, b.y),
        options._c(color),
    )


@ffi.def_extern()
def ext_cpSpaceDebugDrawFatSegmentImpl(
    a: ffi.CData,
    b: ffi.CData,
    radius: float,
    outline_color: ffi.CData,
    fill_color: ffi.CData,
    data: ffi.CData,
) -> None:
    options, _ = ffi.from_handle(data)
    options.draw_fat_segment(
        Vec2d(a.x, a.y),
        Vec2d(b.x, b.y),
        radius,
        options._c(outline_color),
        options._c(fill_color),
    )


@ffi.def_extern()
def ext_cpSpaceDebugDrawPolygonImpl(
    count: int,
    verts: ffi.CData,
    radius: float,
    outline_color: ffi.CData,
    fill_color: ffi.CData,
    data: ffi.CData,
) -> None:
    options, _ = ffi.from_handle(data)
    vs = []
    for i in range(count):
        vs.append(Vec2d(verts[i].x, verts[i].y))
    options.draw_polygon(vs, radius, options._c(outline_color), options._c(fill_color))


@ffi.def_extern()
def ext_cpSpaceDebugDrawDotImpl(
    size: float, pos: ffi.CData, color: ffi.CData, data: ffi.CData
) -> None:
    options, _ = ffi.from_handle(data)
    options.draw_dot(size, Vec2d(pos.x, pos.y), options._c(color))


@ffi.def_extern()
def ext_cpSpaceDebugDrawColorForShapeImpl(_shape: ffi.CData, data: ffi.CData) -> None:
    options, _ = ffi.from_handle(data)
    shape = Shape._from_cp_shape(_shape)
    return options.color_for_shape(shape)


# autogeometry.py


@ffi.def_extern()
def ext_cpMarchSegmentFunc(v0: ffi.CData, v1: ffi.CData, data: ffi.CData) -> None:
    pl_set = ffi.from_handle(data)
    pl_set.collect_segment((v0.x, v0.y), (v1.x, v1.y))


@ffi.def_extern()
def ext_cpMarchSampleFunc(point: ffi.CData, data: ffi.CData) -> float:
    # print("SAMPLE", point.x, point.y)
    sample_func = ffi.from_handle(data)
    return sample_func((point.x, point.y))


# collision_handler.py


@ffi.def_extern()
def ext_cpCollisionBeginFunc(
    _arb: ffi.CData, _space: ffi.CData, data: ffi.CData
) -> None:
    handler = ffi.from_handle(data)
    handler._begin(Arbiter(_arb, handler._space), handler._space, handler.data["begin"])


@ffi.def_extern()
def ext_cpCollisionPreSolveFunc(
    _arb: ffi.CData, _space: ffi.CData, data: ffi.CData
) -> None:
    handler = ffi.from_handle(data)
    handler._pre_solve(
        Arbiter(_arb, handler._space), handler._space, handler.data["pre_solve"]
    )


@ffi.def_extern()
def ext_cpCollisionPostSolveFunc(
    _arb: ffi.CData, _space: ffi.CData, data: ffi.CData
) -> None:
    handler = ffi.from_handle(data)
    handler._post_solve(
        Arbiter(_arb, handler._space), handler._space, handler.data["post_solve"]
    )


@ffi.def_extern()
def ext_cpCollisionSeparateFunc(
    _arb: ffi.CData, _space: ffi.CData, data: ffi.CData
) -> None:
    handler = ffi.from_handle(data)
    space = handler._space
    orig_locked = space._locked
    space._locked = True
    try:
        # this try is needed since a separate callback will be called
        # if a colliding object is removed, regardless if its in a
        # step or not. Meaning the unlock must succeed
        handler._separate(Arbiter(_arb, space), space, handler.data["separate"])
    finally:
        space._locked = orig_locked


# body.py
@ffi.def_extern()
def ext_cpBodyPositionFunc(_body: ffi.CData, dt: float) -> None:
    body = ffi.from_handle(lib.cpBodyGetUserData(_body))
    body._position_func(body, dt)


@ffi.def_extern()
def ext_cpBodyVelocityFunc(
    _body: ffi.CData, gravity: ffi.CData, damping: float, dt: float
) -> None:
    body = ffi.from_handle(lib.cpBodyGetUserData(_body))
    body._velocity_func(body, Vec2d(gravity.x, gravity.y), damping, dt)


@ffi.def_extern()
def ext_cpBodyArbiterIteratorFunc(
    _body: ffi.CData, _arbiter: ffi.CData, data: ffi.CData
) -> None:
    body, func, args, kwargs = ffi.from_handle(data)
    assert body.space is not None
    arbiter = Arbiter(_arbiter, body.space)
    func(arbiter, *args, **kwargs)


@ffi.def_extern()
def ext_cpBodyConstraintIteratorFunc(
    cp_body: ffi.CData, cp_constraint: ffi.CData, _: ffi.CData
) -> None:
    cp_space = lib.cpConstraintGetSpace(cp_constraint)
    if cp_space != ffi.NULL:
        lib.cpSpaceRemoveConstraint(cp_space, cp_constraint)


@ffi.def_extern()
def ext_cpBodyShapeIteratorFunc(
    cp_body: ffi.CData, cp_shape: ffi.CData, _: ffi.CData
) -> None:
    cp_space = lib.cpShapeGetSpace(cp_shape)
    if cp_space != ffi.NULL:
        lib.cpSpaceRemoveShape(cp_space, cp_shape)
    lib.cpShapeSetBody(cp_shape, ffi.NULL)


# constraint.py


@ffi.def_extern()
def ext_cpConstraintPreSolveFunc(cp_constraint: ffi.CData, cp_space: ffi.CData) -> None:
    constraint = ffi.from_handle(lib.cpConstraintGetUserData(cp_constraint))
    assert constraint.a.space is not None
    constraint._pre_solve_func(constraint, constraint.a.space)


@ffi.def_extern()
def ext_cpConstraintPostSolveFunc(
    cp_constraint: ffi.CData, cp_space: ffi.CData
) -> None:
    constraint = ffi.from_handle(lib.cpConstraintGetUserData(cp_constraint))
    assert constraint.a.space is not None
    constraint._post_solve_func(constraint, constraint.a.space)


<<<<<<< HEAD
# custom constraints


@ffi.def_extern()
def ext_cpConstraintPreStepImpl(cp_constraint: ffi.CData, dt: float) -> None:
    print("prestep", cp_constraint, dt)
    constraint = ffi.from_handle(lib.cpConstraintGetUserData(cp_constraint))
    constraint.pre_step(dt)


@ffi.def_extern()
def ext_cpConstraintApplyCachedImpulseImpl(
    cp_constraint: ffi.CData, dt_coef: float
) -> None:
    print("apply cached impulse", cp_constraint, dt_coef)
    constraint = ffi.from_handle(lib.cpConstraintGetUserData(cp_constraint))
    constraint.apply_cached_impulse(dt_coef)


@ffi.def_extern()
def ext_cpConstraintApplyImpulseImpl(cp_constraint: ffi.CData, dt: float) -> None:
    print("apply impulse", cp_constraint, dt)
    constraint = ffi.from_handle(lib.cpConstraintGetUserData(cp_constraint))
    constraint.apply_impulse(dt)


@ffi.def_extern()
def ext_cpConstraintGetImpulseImpl(cp_constraint: ffi.CData) -> float:
    print("get impulse", cp_constraint)
    constraint = ffi.from_handle(lib.cpConstraintGetUserData(cp_constraint))
    return constraint.get_impulse()
=======
@ffi.def_extern()
def ext_cpDampedSpringForceFunc(cp_constraint: ffi.CData, dist: float) -> float:
    constraint = ffi.from_handle(lib.cpConstraintGetUserData(cp_constraint))
    return constraint._force_func(constraint, dist)


@ffi.def_extern()
def ext_cpDampedRotarySpringTorqueFunc(
    cp_constraint: ffi.CData, relative_angle: float
) -> float:
    constraint = ffi.from_handle(lib.cpConstraintGetUserData(cp_constraint))
    return constraint._torque_func(constraint, relative_angle)
>>>>>>> a75f2741


# Pickle of Arbiters
@ffi.def_extern()
def ext_cpArbiterIteratorFunc(_arbiter, data):  # type: ignore
    arbiters = ffi.from_handle(data)
    arbiters.append(_arbiter)


# cpMessage / log override
@ffi.def_extern()
def ext_pyLog(formattedMessage):  # type: ignore
    _logger.error(ffi.string(formattedMessage).decode())<|MERGE_RESOLUTION|>--- conflicted
+++ resolved
@@ -306,7 +306,6 @@
     constraint._post_solve_func(constraint, constraint.a.space)
 
 
-<<<<<<< HEAD
 # custom constraints
 
 
@@ -338,7 +337,7 @@
     print("get impulse", cp_constraint)
     constraint = ffi.from_handle(lib.cpConstraintGetUserData(cp_constraint))
     return constraint.get_impulse()
-=======
+
 @ffi.def_extern()
 def ext_cpDampedSpringForceFunc(cp_constraint: ffi.CData, dist: float) -> float:
     constraint = ffi.from_handle(lib.cpConstraintGetUserData(cp_constraint))
@@ -351,7 +350,6 @@
 ) -> float:
     constraint = ffi.from_handle(lib.cpConstraintGetUserData(cp_constraint))
     return constraint._torque_func(constraint, relative_angle)
->>>>>>> a75f2741
 
 
 # Pickle of Arbiters
