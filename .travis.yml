language: python
python: 2.7
git:
  depth: 3
sudo: false
env:
  global:
  - PYTHON="python"
  - PIP_INSTALL="pip install"
  - BUILD_CMD=
  matrix:
  - TRAVIS_4681_WORKAROUND=1
matrix:
  include:
  - os: osx
    osx_image: xcode9.1
    language: generic
    env:
    - PYTHON="python3"
    - TOXENV=py3
    - PIP_INSTALL="pip install --user"
    - BUILD_CMD="python3 setup.py bdist_wheel"
    - GITHUB_UPLOAD=yes
  - os: osx
    osx_image: xcode9.1
    language: generic
    env:
    - PYTHON=python2""
    - TOXENV=py27
    - PIP_INSTALL="pip install --user"
<<<<<<< HEAD
    - BUILD_CMD="python2 setup.py sdist bdist_wheel"
    - GITHUB_UPLOAD=yes
=======
    - BUILD_CMD="python2 setup.py bdist_wheel"
>>>>>>> 60799fd9
  - os: linux
    env: TOXENV=py27
    python: 2.7
  - os: linux
    env: TOXENV=py34
    python: 3.4
  - os: linux
    env: TOXENV=py35
    python: 3.5
  - os: linux
    env: TOXENV=py36
    python: 3.6
# strange random hang error on pypy that is difficult to reproduce.
# Disable test for now.
#  - os: linux
#    env: TOXENV=pypy
#    python: pypy
  - os: linux
    env: TOXENV=pypy3
    python: pypy3
  - os: linux
    env: TOXENV=docs
# create linux binary manylinux builds, see tools/manylinux-build
  - sudo: required
    services:
      - docker
    env:
    - TOXENV=manylinux
    - GITHUB_UPLOAD=yes
  exclude:
  - env: TRAVIS_4681_WORKAROUND=1
before_install:
- chmod ugo+x .travis_before_install.sh
- "./.travis_before_install.sh"
install:
- echo $PATH
- which $PYTHON
- "travis_retry $PYTHON -m $PIP_INSTALL virtualenv tox wheel"
script:
- $PYTHON -m tox
- $BUILD_CMD
deploy:
  provider: bintray
  file: "bintray.json"
  user: "viblo"
  key:
    secure: A1i4M85KqB5/wp9MB/6U6JK2Np1x2hzY4lhIUXpgxlP6pqNUl35AGp3uakWV9YMubc00qeWMou+/+5yEuRK87ON0LKSJ6BqQoxIaNxiTxvqXn86Pw8ASl+7eU/SB4dDSDfA6Cc6eSZKo+dXMLHL+kSq06Ojumz1ok6tbpiCwrOQ=
  dry-run: true
  on: "bintray-osx"


# To make a github token for the repo:
#     https://github.com/settings/tokens
# Encrypt it with:
#     travis encrypt <api-token>
# NOTE: draft releases are enabled.
#    https://docs.travis-ci.com/user/deployment/releases/#draft-releases-with-draft-true
deploy:
  - provider: releases
    api_key:
      secure: YOUR_API_KEY_ENCRYPTED
    file_glob: true
    file:
      - dist/*.whl
      - dist/*.tar.gz
    skip_cleanup: true
    draft: true
    on:
      all_branches: true
      # branches:
      #   only:
      #     - master
      tag: true
      repo: viblo/pymunk
      condition: $GITHUB_UPLOAD = yes<|MERGE_RESOLUTION|>--- conflicted
+++ resolved
@@ -28,12 +28,8 @@
     - PYTHON=python2""
     - TOXENV=py27
     - PIP_INSTALL="pip install --user"
-<<<<<<< HEAD
     - BUILD_CMD="python2 setup.py sdist bdist_wheel"
     - GITHUB_UPLOAD=yes
-=======
-    - BUILD_CMD="python2 setup.py bdist_wheel"
->>>>>>> 60799fd9
   - os: linux
     env: TOXENV=py27
     python: 2.7
